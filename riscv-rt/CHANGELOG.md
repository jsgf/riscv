--- conflicted
+++ resolved
@@ -20,12 +20,9 @@
 - Removed bors in favor of GitHub Merge Queue
 - `start_trap_rust` is now marked as `unsafe`
 - Implement `r0` as inline assembly
-<<<<<<< HEAD
 - Use `${ARCH_WIDTH}` in `link.x.in` to adapt to different archs
-=======
 - mhartid CSR is no longer read in single-hart mode, assumed zero
 - Ensure stack pointer is 16-byte aligned before jumping to Rust entry point
->>>>>>> 0383469c
 
 ## [v0.11.0] - 2023-01-18
 
